--- conflicted
+++ resolved
@@ -12,7 +12,6 @@
 TODO: Paste console error here...
 
 This error means that the GTK development files are not available.
-You should install them.
 
 #### Missing "stdlib.h" or "stddef.h"
 
@@ -58,22 +57,12 @@
 This happends when you didn't follow the getting started guide properly.
 You need to built CEF with the `/MD` flag.
 
-### Other C++ Errors
-
-Sometimes, you may run into C++ compilation errors. Generally speaking, this should not happen for versions of _Browser Window_ that where published.
-However, _Browser Window_ still depends on one external C++ API, _CEF_.
-So, new versions of _CEF_ may break compatability with _Browser Window_.
-To fix this, simply look at the _latest version known to work_ specified in the [getting started guide](./GETTING-STARTED.md).
 
 ## Runtime Errors
 
-<<<<<<< HEAD
-TODO
-=======
 ### Nothing Happens
 
 So your program compiles, starts, but does nothing?
 This may be because the library and resource files were not copied to your executable directory.
 If this is not done, your program will not get past `Application::initialize`.
-Execute `setup-cef-files.sh` or `setup-cef-files.bat`.
->>>>>>> ad3a64bf
+Execute `setup-cef-files.sh` or `setup-cef-files.bat`.