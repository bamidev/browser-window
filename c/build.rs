extern crate bindgen;
extern crate cc;
extern crate pkg_config;

use std::env;
use std::fs;
use std::path::PathBuf;



#[derive(Debug)]
struct BwBindgenCallbacks {}



/// Prints all compiler commands to rerun if any file has changed within the given directory or a subdictory thereof.
fn rerun_if_directory_changed<P>( _path: P ) where P: Into<PathBuf> {
	let path: PathBuf = _path.into();

	let dir_iterator = match fs::read_dir( &path ) {
		Err(e) => panic!( format!("Unable to read directory: {}", e) ),
		Ok( iterator ) => iterator
	};

	for sub_path in dir_iterator {

		match sub_path {
			Err(e) => panic!( format!("Unable to read directory entry for dir {}: {}", path.as_os_str().to_str().unwrap(), e) ),
			Ok( entry ) => {

				if entry.path().is_dir() {
					rerun_if_directory_changed( entry.path() );
				}
				else {
					println!("cargo:rerun-if-changed={}", entry.path().as_os_str().to_str().unwrap() );
				}
			}
		}
	}
}

fn main() {

	// If this is being build by docs.rs, don't do anything.
	// docs.rs is not able to compile the C/C++ source files because it doesn't have the win32 and cef header files available in their docker system in which they test-build.
	if let Ok(_) = env::var("DOCS_RS") {
		return
	}

	println!("cargo:rerun-if-env-changed=CEF_PATH");
	rerun_if_directory_changed("src");

	let target = env::var("TARGET").unwrap();
	let out_path = PathBuf::from( env::var("OUT_DIR").expect("Unable to get output directory for C/C++ code base crate") );

	let mut build = cc::Build::new();
	let std_flag = if cfg!(feature = "cef") {
		if target.contains("msvc") {
			"/std:c++17"
		}
		else {
			"-std=c++17"
		}
	}
	else {
		if target.contains("msvc") {
			"/std:c11"
		}
		else {
			"-std=c11"
		}
	};

	/**************************************
	 *	C header files for bindgen
	 **************************************/
	 let mut bgbuilder = bindgen::Builder::default()
	 	.parse_callbacks( Box::new( BwBindgenCallbacks {} ) )
		.clang_arg("-DBW_BINDGEN")
		.header("../c/src/application.h")
		.header("../c/src/browser_window.h")
		.header("../c/src/common.h")
		.header("../c/src/err.h")
		.header("../c/src/string.h")
		.header("../c/src/window.h");

	/**************************************
	 *	The Platform source files
	 **************************************/
	if target.contains("windows") {
		bgbuilder = bgbuilder.clang_arg("-DBW_WIN32");

		// Win32 API
		build
			.file("src/win32.c")
			.file("src/application/win32.c")
			.file("src/window/win32.c")
			.define("BW_WIN32", None)
			.define("_CRT_SECURE_NO_WARNINGS", None);	// Disable sprintf_s warnings. sprintf_s tends to cause segfaults...
	}
	// When opting for using GTK:
	else if cfg!(feature = "gtk") {
		bgbuilder = bgbuilder.clang_arg("-DBW_GTK");

		// GTK source files
		build
			.file("src/application/gtk.c")
			.file("src/window/gtk.c")
			.define("BW_GTK", None);

		match pkg_config::Config::new().atleast_version("3.0").arg("--cflags").probe("gtk+-3.0") {
			Err(e) => panic!("Unable to find GTK 3 development files: {}", e),
			Ok( lib ) => {

				// Manually add GTK includes to compiler
				for inc in &lib.include_paths {
					build.include( inc );
				}
			}
		}
	}
	// Non-windows systems that opt for using CEF, use CEF's own internal windowing features
	else if cfg!(feature = "cef") {
		bgbuilder = bgbuilder.clang_arg("-DBW_CEF_WINDOW");
		build
			.file("src/application/cef_window.cpp")
			.file("src/window/cef.cpp")
			.define("BW_CEF_WINDOW", None);
	}

	/**************************************
	 *	The Browser Engine (CEF3) source files
	 **************************************/
	if cfg!(feature = "cef") {
		bgbuilder = bgbuilder.clang_arg("-DBW_CEF");

		build.flag_if_supported("-Wno-unused-parameter");	// CEF's header files produce a lot of unused parameters warnings.
		match env::var("CEF_PATH") {
			Err(e) => {
				match e {
					env::VarError::NotPresent => panic!("Environment variable CEF_PATH is not set! This is needed by Browser Window to find CEF's development files. See https://github.com/bamilab/browser-window/tree/master/docs/getting-started for more information."),
					other => panic!("Unable to use CEF_PATH: {}", other)
				}
			},
			Ok(cef_path) => {
				build.include(&cef_path);

				// Link with CEF
				println!("cargo:rustc-link-search={}/libcef_dll_wrapper", &cef_path);
				println!("cargo:rustc-link-search={}/Release", &cef_path);
				if target.contains("msvc") {
					println!("cargo:rustc-link-search={}", &cef_path);
					println!("cargo:rustc-link-search={}/libcef_dll_wrapper/Release", &cef_path);
					println!("cargo:rustc-link-lib=static=libcef_dll_wrapper");
					println!("cargo:rustc-link-lib=dylib={}", "libcef");
				} else {
					// cef_dll_wrapper is a static lib, but for some reason it doesn't
					println!("cargo:rustc-link-lib=static={}", "cef_dll_wrapper");
					println!("cargo:rustc-link-lib=dylib={}", "cef");
				}

				// Add X flags to compiler
				match pkg_config::Config::new().arg("--cflags").arg("--libs").probe("x11") {
					Err(_) => {},	// CEF doesn't always use X...
					Ok( result ) => {
		
						// Includes
						for inc in &result.include_paths {
							build.include( inc );
						}
					}
				}
			}
		}
		
		// Source files
		build
			.file("src/application/cef.cpp")
			.file("src/browser_window/cef.cpp")
			.file("src/cef/bw_handle_map.cpp")
			.file("src/cef/client_handler.cpp")
			.file("src/cef/exception.cpp")
			.file("src/cef/util.cpp")
			.define("BW_CEF", None)
			.cpp(true);
	}



	/**************************************
	 *	All other source files
	 **************************************/
	build
		.file("src/application/common.c")
		.file("src/browser_window/common.c")
		.file("src/err.c")
		.file("src/string.c")
		.file("src/window/common.c")
		.flag( std_flag )
		.compile("browser_window_c");

	// Let bindgen generate the bindings
	bgbuilder
		.generate().expect("Unable to generate FFI bindings!")
		.write_to_file( out_path.join("c_bindings.rs") ).expect("Unable to write FFI bindings to file!");

	// Copy our lib to a known location so that browser-window-ffi can link to it.
	// Apparently, Rust is unwilling to link the this lib, probably since this crates' crate-type is set to "staticlib", which is a C static lib.
<<<<<<< HEAD
	fs::copy( out_path.join("libbrowser_window_c.a"), "/tmp/libbrowser_window_c.a" ).expect("Unable to copy libbrowser_window_c.a");
}



impl bindgen::callbacks::ParseCallbacks for BwBindgenCallbacks {

	fn item_name(&self, item_name: &str) -> Option<String> {
		Some( "c".to_owned() + item_name )
	}
=======
	let filename = match target.contains("windows") { true => "browser_window_c.lib", false => "libbrowser_window_c.a" };
	let mut temp_path = env::temp_dir();
	temp_path.push( filename );
	fs::copy( out_path.join( filename ), temp_path ).expect( &format!("Unable to copy {}", filename ) );
>>>>>>> a9705ece
}<|MERGE_RESOLUTION|>--- conflicted
+++ resolved
@@ -206,21 +206,17 @@
 
 	// Copy our lib to a known location so that browser-window-ffi can link to it.
 	// Apparently, Rust is unwilling to link the this lib, probably since this crates' crate-type is set to "staticlib", which is a C static lib.
-<<<<<<< HEAD
-	fs::copy( out_path.join("libbrowser_window_c.a"), "/tmp/libbrowser_window_c.a" ).expect("Unable to copy libbrowser_window_c.a");
-}
-
-
-
-impl bindgen::callbacks::ParseCallbacks for BwBindgenCallbacks {
-
-	fn item_name(&self, item_name: &str) -> Option<String> {
-		Some( "c".to_owned() + item_name )
-	}
-=======
 	let filename = match target.contains("windows") { true => "browser_window_c.lib", false => "libbrowser_window_c.a" };
 	let mut temp_path = env::temp_dir();
 	temp_path.push( filename );
 	fs::copy( out_path.join( filename ), temp_path ).expect( &format!("Unable to copy {}", filename ) );
->>>>>>> a9705ece
+}
+
+
+
+impl bindgen::callbacks::ParseCallbacks for BwBindgenCallbacks {
+
+	fn item_name(&self, item_name: &str) -> Option<String> {
+		Some( "c".to_owned() + item_name )
+	}
 }