--- conflicted
+++ resolved
@@ -17,12 +17,9 @@
 	vec::Vec
 };
 
-<<<<<<< HEAD
 use browser_window_c::*;
 use unsafe_send_sync::UnsafeSend;
 
-=======
->>>>>>> a9705ece
 
 
 /// The type of content to display in a browser window
@@ -195,15 +192,9 @@
 					dev_tools,
 					resource_path: "".into()
 				};
-<<<<<<< HEAD
 
 				BrowserWindowImpl::new(
 					app.inner,
-=======
-				
-				unsafe { bw_BrowserWindow_new(
-					app.ffi_handle,
->>>>>>> a9705ece
 					parent_handle,
 					source,
 					title,
