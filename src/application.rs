--- conflicted
+++ resolved
@@ -47,14 +47,8 @@
 //! }
 //! ```
 
-<<<<<<< HEAD
 use browser_window_core::*;
 use browser_window_core::application::*;
-=======
-mod settings;
-
-use browser_window_ffi::*;
->>>>>>> a9705ece
 use lazy_static::lazy_static;
 use std::env;
 use std::ffi::{c_void, CString};
@@ -66,7 +60,7 @@
 
 use super::common::*;
 
-pub use settings::Settings;
+pub use browser_window_core::application::ApplicationSettings;
 
 
 /// Use this to initialize and start your application with.
@@ -166,30 +160,15 @@
 	/// # Arguments
 	/// `settings` - Some settings that allow you to tweak some application behaviors.
 	///              Use `Settings::default()` for default settings that work for most people.
-	pub fn initialize( settings: Settings ) -> Application {
+	pub fn initialize( settings: ApplicationSettings ) -> Application {
 
 		let (args_vec, mut ptrs_vec) = Self::args_ptr_vec();
 		let argc: c_int = args_vec.len() as _;
 		let argv = ptrs_vec.as_mut_ptr();
 
-<<<<<<< HEAD
-		let core_handle = ApplicationImpl::initialize( argc, argv as _ );
-=======
-		let csettings = match settings.cef_resource_dir {
-			None => {
-				bw_ApplicationSettings {
-					resource_dir: bw_CStrSlice::default()
-				}
-			},
-			Some( path ) => {
-				bw_ApplicationSettings {
-					resource_dir: path.to_str().unwrap().into()
-				}
-			}
-		};
-
-		let ffi_handle = unsafe { bw_Application_initialize( argc, argv as _, &csettings as _ ) };
->>>>>>> a9705ece
+		let settings = ApplicationSettings {};
+
+		let core_handle = ApplicationImpl::initialize( argc, argv as _, &settings );
 
 		Application::from_core_handle( core_handle )
 	}
@@ -215,13 +194,7 @@
 	unsafe fn poll_future( data: *mut WakerData ) {
 		debug_assert!( data != ptr::null_mut(), "WakerData pointer can't be zero!" );
 
-<<<<<<< HEAD
-		// FIXME: Test if polling from the correct thread when in debug mode
-=======
-		// Test if polling from the right thread
-		#[cfg(debug_assertions)]
-		bw_Application_assertCorrectThread( (*data).handle.ffi_handle );
->>>>>>> a9705ece
+		// TODO: Test if polling from the right thread
 
 		let waker = Self::new_waker( data );
 		let mut ctx = Context::from_waker( &waker );
